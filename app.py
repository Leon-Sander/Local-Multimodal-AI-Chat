# Local Multimodal AI Chat - Multimodal chat application with local models
# Copyright (C) 2024 Leon Sander
#
# This program is free software: you can redistribute it and/or modify
# it under the terms of the GNU General Public License as published by
# the Free Software Foundation, version 3.
#
# This program is distributed in the hope that it will be useful,
# but WITHOUT ANY WARRANTY; without even the implied warranty of
# MERCHANTABILITY or FITNESS FOR A PARTICULAR PURPOSE.  See the
# GNU General Public License for more details.
#
# You should have received a copy of the GNU General Public License
# along with this program. If not, see <https://www.gnu.org/licenses/>.

import streamlit as st
from chat_api_handler import ChatAPIHandler
from utils import get_timestamp, load_config, get_avatar
from audio_handler import transcribe_audio
from pdf_handler import add_documents_to_db
from html_templates import css
from database_operations import (
    get_db_manager,
    close_db_manager,
    DEFAULT_CHAT_MEMORY_LENGTH,
    DEFAULT_RETRIEVED_DOCUMENTS,
    DEFAULT_CHUNK_SIZE,
    DEFAULT_CHUNK_OVERLAP
)
from utils import list_openai_models, list_ollama_models, command
import sqlite3
config = load_config()

def toggle_pdf_chat():
    st.session_state.pdf_chat = True
    clear_cache()

def detoggle_pdf_chat():
    st.session_state.pdf_chat = False

def get_session_key():
    if st.session_state.session_key == "new_session":
        st.session_state.new_session_key = get_timestamp()
        return st.session_state.new_session_key
    return st.session_state.session_key

def delete_chat_session_history():
    db_manager = get_db_manager()
    db_manager.message_repo.delete_chat_history(st.session_state.session_key)
    st.session_state.session_index_tracker = "new_session"

def clear_cache():
    st.cache_resource.clear()

def list_model_options():
    if st.session_state.endpoint_to_use == "ollama":
        ollama_options = list_ollama_models()
        if ollama_options == []:
            st.warning("No ollama models available, please choose one from https://ollama.com/library and pull with /pull <model_name>")
        return ollama_options
    elif st.session_state.endpoint_to_use == "openai":
        return list_openai_models()

def update_model_options():
    st.session_state.model_options = list_model_options()

def main():
    st.title("Multimodal Local Chat App")
    st.write(css, unsafe_allow_html=True)
    
    if "db_manager" not in st.session_state:
        st.session_state.session_key = "new_session"
        st.session_state.new_session_key = None
        st.session_state.session_index_tracker = "new_session"
        st.session_state.audio_uploader_key = 0
        st.session_state.pdf_uploader_key = 1
        st.session_state.endpoint_to_use = "ollama"
        st.session_state.model_options = list_model_options()
        st.session_state.model_tracker = None

    if st.session_state.session_key == "new_session" and st.session_state.new_session_key != None:
        st.session_state.session_index_tracker = st.session_state.new_session_key
        st.session_state.new_session_key = None

    db_manager = get_db_manager()
    
    st.sidebar.title("Chat Sessions")
    chat_sessions = ["new_session"] + db_manager.message_repo.get_all_chat_history_ids()
    try:
        index = chat_sessions.index(st.session_state.session_index_tracker)
    except ValueError:
        st.session_state.session_index_tracker = "new_session"
        index = chat_sessions.index(st.session_state.session_index_tracker)
        clear_cache()

    st.sidebar.selectbox("Select a chat session", chat_sessions, key="session_key", index=index)
    
    # Add configuration section
    st.sidebar.title("Configuration")
    
    # Chat History Settings
    st.sidebar.subheader("Chat History")
    chat_memory_length = st.sidebar.number_input(
        "Number of Previous Messages",
        value=int(db_manager.settings_repo.get_setting("chat_memory_length", DEFAULT_CHAT_MEMORY_LENGTH)),
        key="chat_memory_length",
        on_change=lambda: db_manager.settings_repo.update_setting("chat_memory_length", st.session_state.chat_memory_length)
    )
    
    # PDF Processing Settings
    st.sidebar.subheader("PDF Processing")
    retrieved_docs = st.sidebar.number_input(
        "Number of Retrieved PDF Chunks",
        value=int(db_manager.settings_repo.get_setting("retrieved_documents", DEFAULT_RETRIEVED_DOCUMENTS)),
        key="retrieved_documents",
        on_change=lambda: db_manager.settings_repo.update_setting("retrieved_documents", st.session_state.retrieved_documents)
    )
    chunk_size = st.sidebar.number_input(
        "PDF Chunk Size (characters)",
        value=int(db_manager.settings_repo.get_setting("chunk_size", DEFAULT_CHUNK_SIZE)),
        key="chunk_size",
        on_change=lambda: db_manager.settings_repo.update_setting("chunk_size", st.session_state.chunk_size)
    )
    chunk_overlap = st.sidebar.number_input(
        "PDF Chunk Overlap (characters)",
        value=int(db_manager.settings_repo.get_setting("chunk_overlap", DEFAULT_CHUNK_OVERLAP)),
        key="chunk_overlap",
        on_change=lambda: db_manager.settings_repo.update_setting("chunk_overlap", st.session_state.chunk_overlap)
    )
    
    # Model Settings
    st.sidebar.subheader("Model Configuration")
    api_col, model_col = st.sidebar.columns(2)
    api_col.selectbox(label="Select an API", options = ["ollama","openai"], key="endpoint_to_use", on_change=update_model_options)
    model_col.selectbox(label="Select a Model", options = st.session_state.model_options, key="model_to_use")
    pdf_toggle_col, voice_rec_col = st.sidebar.columns(2)
    pdf_toggle_col.toggle("PDF Chat", key="pdf_chat", value=False, on_change=clear_cache)
    
    # Add audio input in the sidebar
    audio_input = st.sidebar.audio_input("Record Audio", key="audio_input")
    
    delete_chat_col, clear_cache_col = st.sidebar.columns(2)
    delete_chat_col.button("Delete Chat Session", on_click=delete_chat_session_history)
    
    chat_container = st.container()
    
    # Replace file uploaders with chat_input
    user_input = st.chat_input(
        "Type your message here",
        key="user_input",
        accept_file=True,
        file_type=["pdf", "jpg", "jpeg", "png", "wav", "mp3", "ogg"]
    )

    if user_input:
        # Handle file uploads if present
        if user_input.files:
            # Group files by type
            pdf_files = []
            image_files = []
            audio_files = []
            
            for file in user_input.files:
                file_type = file.name.split('.')[-1].lower()
                if file_type in ["pdf"]:
                    pdf_files.append(file)
                elif file_type in ["jpg", "jpeg", "png"]:
                    image_files.append(file)
                elif file_type in ["wav", "mp3", "ogg"]:
                    audio_files.append(file)
            
            # Process PDFs in batch
            if pdf_files:
                with st.spinner("Processing pdfs..."):
                    add_documents_to_db(pdf_files)
            
            # Process images
            if image_files:
                with st.spinner("Processing images..."):
                    for image_file in image_files:
                        llm_answer = ChatAPIHandler.chat(user_input=user_input.text or "", chat_history=[], image=image_file.getvalue())
                        db_manager.message_repo.save_message(get_session_key(), "user", "text", user_input.text or "")
                        db_manager.message_repo.save_message(get_session_key(), "user", "image", image_file.getvalue())
                        db_manager.message_repo.save_message(get_session_key(), "assistant", "text", llm_answer)
            
            # Process audio files
            if audio_files:
                for audio_file in audio_files:
                    transcribed_audio = transcribe_audio(audio_file.getvalue())
                    llm_answer = ChatAPIHandler.chat(user_input=(user_input.text or "") + "\n" + transcribed_audio, chat_history=[])
                    db_manager.message_repo.save_message(get_session_key(), "user", "text", user_input.text or "")
                    db_manager.message_repo.save_message(get_session_key(), "user", "audio", audio_file.getvalue())
                    db_manager.message_repo.save_message(get_session_key(), "assistant", "text", llm_answer)
        
        # Handle text input only if no files were processed
        elif user_input.text:
            if user_input.text.startswith("/"):
                response = command(user_input.text)
                db_manager.message_repo.save_message(get_session_key(), "user", "text", user_input.text)
                db_manager.message_repo.save_message(get_session_key(), "assistant", "text", response)
            else:
                chat_history = db_manager.message_repo.load_last_k_text_messages(get_session_key(), st.session_state.chat_memory_length)
                llm_answer = ChatAPIHandler.chat(user_input=user_input.text, chat_history=chat_history)
                db_manager.message_repo.save_message(get_session_key(), "user", "text", user_input.text)
                db_manager.message_repo.save_message(get_session_key(), "assistant", "text", llm_answer)

<<<<<<< HEAD
    if voice_recording:
        transcribed_audio = transcribe_audio(voice_recording["bytes"])
        print(transcribed_audio)
        chat_history = db_manager.message_repo.load_last_k_text_messages(get_session_key(), st.session_state.chat_memory_length)
        llm_answer = ChatAPIHandler.chat(user_input=transcribed_audio, chat_history=chat_history)
        db_manager.message_repo.save_message(get_session_key(), "user", "audio", voice_recording["bytes"])
        db_manager.message_repo.save_message(get_session_key(), "assistant", "text", llm_answer)
=======
    # Handle audio input
    if audio_input:
        transcribed_audio = transcribe_audio(audio_input.getvalue())
        llm_answer = ChatAPIHandler.chat(user_input=transcribed_audio, 
                                   chat_history=load_last_k_text_messages_ollama(get_session_key(), st.session_state.chat_memory_length))
        save_audio_message(get_session_key(), "user", audio_input.getvalue())
        save_text_message(get_session_key(), "assistant", llm_answer)
>>>>>>> 9b08fa06

    if (st.session_state.session_key != "new_session") != (st.session_state.new_session_key != None):
        with chat_container:
            chat_history_messages = db_manager.message_repo.load_messages(get_session_key())

            for message in chat_history_messages:
                with st.chat_message(name=message["sender_type"], avatar=get_avatar(message["sender_type"])):
                    if message["message_type"] == "text":
                        st.write(message["content"])
                    if message["message_type"] == "image":
                        st.image(message["content"])
                    if message["message_type"] == "audio":
                        st.audio(message["content"], format="audio/wav")

        if (st.session_state.session_key == "new_session") and (st.session_state.new_session_key != None):
            st.rerun()

if __name__ == "__main__":
    main()<|MERGE_RESOLUTION|>--- conflicted
+++ resolved
@@ -204,23 +204,13 @@
                 db_manager.message_repo.save_message(get_session_key(), "user", "text", user_input.text)
                 db_manager.message_repo.save_message(get_session_key(), "assistant", "text", llm_answer)
 
-<<<<<<< HEAD
-    if voice_recording:
-        transcribed_audio = transcribe_audio(voice_recording["bytes"])
-        print(transcribed_audio)
-        chat_history = db_manager.message_repo.load_last_k_text_messages(get_session_key(), st.session_state.chat_memory_length)
-        llm_answer = ChatAPIHandler.chat(user_input=transcribed_audio, chat_history=chat_history)
-        db_manager.message_repo.save_message(get_session_key(), "user", "audio", voice_recording["bytes"])
-        db_manager.message_repo.save_message(get_session_key(), "assistant", "text", llm_answer)
-=======
     # Handle audio input
     if audio_input:
         transcribed_audio = transcribe_audio(audio_input.getvalue())
-        llm_answer = ChatAPIHandler.chat(user_input=transcribed_audio, 
-                                   chat_history=load_last_k_text_messages_ollama(get_session_key(), st.session_state.chat_memory_length))
-        save_audio_message(get_session_key(), "user", audio_input.getvalue())
-        save_text_message(get_session_key(), "assistant", llm_answer)
->>>>>>> 9b08fa06
+        chat_history = db_manager.message_repo.load_last_k_text_messages(get_session_key(), st.session_state.chat_memory_length)
+        llm_answer = ChatAPIHandler.chat(user_input=transcribed_audio, chat_history=chat_history)
+        db_manager.message_repo.save_message(get_session_key(), "user", "audio", audio_input.getvalue())
+        db_manager.message_repo.save_message(get_session_key(), "assistant", "text", llm_answer)
 
     if (st.session_state.session_key != "new_session") != (st.session_state.new_session_key != None):
         with chat_container:
